--- conflicted
+++ resolved
@@ -51,16 +51,6 @@
     """
 
     def __init__(
-<<<<<<< HEAD
-            self,
-            project_dir: Union[str, Path],
-            source_code: str | None,
-            analysis_backend_path: Union[str, Path, None],
-            analysis_json_path: Union[str, Path, None],
-            analysis_level: str,
-            use_graalvm_binary: bool,
-            eager_analysis: bool,
-=======
         self,
         project_dir: Union[str, Path],
         source_code: str | None,
@@ -70,7 +60,6 @@
         use_graalvm_binary: bool,
         eager_analysis: bool,
         target_files: List[str] | None
->>>>>>> 50df25f8
     ) -> None:
         self.project_dir = project_dir
         self.source_code = source_code
@@ -214,10 +203,6 @@
 
         if self.analysis_json_path is None:
             logger.info("Reading analysis from the pipe.")
-<<<<<<< HEAD
-            codeanalyzer_args = codeanalyzer_exec + shlex.split(
-                f"-i {Path(self.project_dir)} --analysis-level={analysis_level}")
-=======
             codeanalyzer_args = ''
             # If target file is provided, the input is merged into a single string and passed to codeanalyzer
             if self.target_files:
@@ -229,7 +214,6 @@
                 codeanalyzer_args = codeanalyzer_exec + shlex.split(
                     f"-i {Path(self.project_dir)} --analysis-level={analysis_level}"
                 )
->>>>>>> 50df25f8
             try:
                 logger.info(f"Running codeanalyzer: {' '.join(codeanalyzer_args)}")
                 console_out: CompletedProcess[str] = subprocess.run(
@@ -249,11 +233,6 @@
                 # flag is set, we'll run the analysis every time the object is created. This will happen regradless
                 # of the existence of the analysis file.
                 # Create the executable command for codeanalyzer.
-<<<<<<< HEAD
-                codeanalyzer_args = codeanalyzer_exec + shlex.split(
-                    f"-i {Path(self.project_dir)} --analysis-level={analysis_level} -o {self.analysis_json_path}")
-
-=======
                 codeanalyzer_args = ''
                 # If target file is provided, the input is merged into a single string and passed to codeanalyzer
                 if self.target_files:
@@ -266,7 +245,6 @@
                     codeanalyzer_args = codeanalyzer_exec + shlex.split(
                         f"-i {Path(self.project_dir)} --analysis-level={analysis_level} -o {self.analysis_json_path}"
                     )
->>>>>>> 50df25f8
                 try:
                     logger.info(f"Running codeanalyzer subprocess with args {codeanalyzer_args}")
                     subprocess.run(
