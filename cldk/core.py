--- conflicted
+++ resolved
@@ -27,6 +27,7 @@
 from cldk.analysis.c import CAnalysis
 from cldk.analysis.java import JavaAnalysis
 from cldk.analysis.commons.treesitter import TreesitterJava
+from cldk.analysis.python.python_analysis import PythonAnalysis
 from cldk.analysis.python.python_analysis import PythonAnalysis
 from cldk.utils.exceptions import CldkInitializationException
 from cldk.utils.sanitization.java import TreesitterSanitizer
@@ -123,12 +124,6 @@
             return PythonAnalysis(
                 project_dir=project_path,
                 source_code=source_code,
-<<<<<<< HEAD
-                analysis_backend_path=analysis_backend_path,
-                analysis_json_path=analysis_json_path,
-                eager_analysis=eager,
-=======
->>>>>>> 1ccf71a5
             )
         elif self.language == "c":
             return CAnalysis(project_dir=project_path)
