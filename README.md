--- conflicted
+++ resolved
@@ -208,7 +208,6 @@
 # code_summarization_for_java.py
 
 from cldk import CLDK
-<<<<<<< HEAD
 
 
 def format_inst(code, focal_method, focal_class):
@@ -270,24 +269,4 @@
                 # (11) Print the instruction and LLM output
                 print(f"Instruction:\n{instruction}")
                 print(f"LLM Output:\n{llm_output}")
-=======
-from cldk.models.java.models import *
-
-# Initialize the Codellm-DevKit object with the project directory, language, and backend.
-cldk = CLDK(language="java")
-
-analysis = cldk.analysis(
-    project_path=os.getenv("DAYTRADER8_DIR"),
-    analysis_backend="codeanalyzer",
-    analysis_json_path="/tmp",
-    eager=True,
-    analysis_level='call-graph'
-)
-# Get the java application view for the project. The application view is a representation of the project as a graph with all the classes, methods, and fields.
-app: JApplication = analysis.get_application_view()
-
-# Get all the classes in the project.
-classes_dict = analysis.get_classes()
-print(classes_dict)
->>>>>>> 967f31a2
 ```